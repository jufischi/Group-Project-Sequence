<<<<<<< HEAD
from newick_parser import NewickParser
from tree_visualizer import Tree_Visualizer
=======
from tree_visualizer import TreeVisualizer
>>>>>>> 47014268
from matplotlib import pyplot as plt
from sankoff import Sankoff
import airportsdata
import os


<<<<<<< HEAD
class AirportTipMapper:
    """
    A class to map the tips of a given phylogenetic tree to airports.
=======
class TipMapper:
    """
    A class used to read a file containing tip mapping from label to airport and generating a dictionary from the data.

    Attributes
    ----------
    tip_file_path : String
        The path to the file containing the tip mapping from label to airport
>>>>>>> 47014268
    """
    def __init__(self, tip_file_path: str) -> None:
        """
        Parameters
        ----------
        tip_file_path : String
            The path to the file containing the tip mapping from label to airport
        """
        self.data = {}
        with open(tip_file_path, "r") as file:
            for line in file.readlines()[1:]:
                items = line.split("\t")
                self.data[items[0]] = items[1].strip()


class CountryTipMapper:
    """
    A class to map the tips of a given phylogenetic tree to countries.
    """
    def __init__(self, tip_file_path: str) -> None:
        self.data = {}
        airports = airportsdata.load("IATA")
        with open(tip_file_path, "r") as file:
            for line in file.readlines()[1:]:
                items = line.split("\t")
                self.data[items[0]] = airports.get(items[1].strip())["country"]


def main() -> None:
    cwd = ".."
    with open(os.path.join(cwd, "data", "pH1N1_until_20093004_cds_rooted.labeled.phy"), "r") as file:
        newick_string = file.readlines()[0]
        countryMapper = CountryTipMapper(os.path.join(cwd, "data", "tipdata.txt"))
        airportMapper = AirportTipMapper(os.path.join(cwd, "data", "tipdata.txt"))
        variants = [
            ("geographic.distance.matrix.csv", "airport_geographic", airportMapper),
            ("effective.distance.matrix.csv", "airport_effective", airportMapper),
            ("geographic.distance.matrix.country.csv", "country_geographic", countryMapper),
            ("effective.distance.matrix.country.csv", "country_effective", countryMapper)
        ]

        for variant_matrix_name, variant_name, variant_mapper in variants:
            print(f"current variant: {variant_name}")
            variant_file_path = os.path.join(cwd, "data", f"{variant_name}.txt")
            variant_tree = None
            if os.path.exists(variant_file_path):
                print(f"variant file {variant_file_path} found, reusing...")
                with open(variant_file_path, "r") as variant_file:
                    variant_newick = variant_file.readlines()[0]
                    parser = NewickParser(variant_newick)
                    parser.parse()
                    variant_tree = parser.root
            else:
                print(f"variant file {variant_file_path} not found, performing Sankoff...")
                sankoff = Sankoff(newick_string, os.path.join(cwd, "data", variant_matrix_name), variant_mapper.data)
                sankoff.perform_sankoff()
                with open(variant_file_path, "w") as variant_file:
                    variant_file.writelines(sankoff.tree.get_newick())
                variant_tree = sankoff.tree

<<<<<<< HEAD
            fig, ax = plt.subplots()
            Tree_Visualizer.draw_tree(variant_tree, ax, [])
            plt.show()
=======
        fig, ax = plt.subplots()
        TreeVisualizer.draw_tree(sankoff.tree, fig, ax, [])
        plt.show()
>>>>>>> 47014268


if __name__ == '__main__':
    main()<|MERGE_RESOLUTION|>--- conflicted
+++ resolved
@@ -1,21 +1,12 @@
-<<<<<<< HEAD
 from newick_parser import NewickParser
-from tree_visualizer import Tree_Visualizer
-=======
 from tree_visualizer import TreeVisualizer
->>>>>>> 47014268
 from matplotlib import pyplot as plt
 from sankoff import Sankoff
 import airportsdata
 import os
 
 
-<<<<<<< HEAD
 class AirportTipMapper:
-    """
-    A class to map the tips of a given phylogenetic tree to airports.
-=======
-class TipMapper:
     """
     A class used to read a file containing tip mapping from label to airport and generating a dictionary from the data.
 
@@ -23,7 +14,6 @@
     ----------
     tip_file_path : String
         The path to the file containing the tip mapping from label to airport
->>>>>>> 47014268
     """
     def __init__(self, tip_file_path: str) -> None:
         """
@@ -41,9 +31,21 @@
 
 class CountryTipMapper:
     """
-    A class to map the tips of a given phylogenetic tree to countries.
+    A class used to read a file containing tip mapping from label to airport and
+    generating a dictionary that maps the tip data to the countries of the airports.
+
+    Attributes
+    ----------
+    tip_file_path : String
+        The path to the file containing the tip mapping from label to airport
     """
     def __init__(self, tip_file_path: str) -> None:
+        """
+        Parameters
+        ----------
+        tip_file_path : String
+            The path to the file containing the tip mapping from label to airport
+        """
         self.data = {}
         airports = airportsdata.load("IATA")
         with open(tip_file_path, "r") as file:
@@ -84,15 +86,9 @@
                     variant_file.writelines(sankoff.tree.get_newick())
                 variant_tree = sankoff.tree
 
-<<<<<<< HEAD
             fig, ax = plt.subplots()
-            Tree_Visualizer.draw_tree(variant_tree, ax, [])
+            TreeVisualizer.draw_tree(variant_tree, fig, ax, [])
             plt.show()
-=======
-        fig, ax = plt.subplots()
-        TreeVisualizer.draw_tree(sankoff.tree, fig, ax, [])
-        plt.show()
->>>>>>> 47014268
 
 
 if __name__ == '__main__':
