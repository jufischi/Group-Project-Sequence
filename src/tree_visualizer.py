--- conflicted
+++ resolved
@@ -307,9 +307,5 @@
         root.children[1].add_child("CHS")
 
         fig, ax = plt.subplots()
-<<<<<<< HEAD
-        Tree_Visualizer.draw_tree(root, ax, ["North America", "Europe"])
-=======
         TreeVisualizer.draw_tree(root.children[1], fig, ax, [], False, num_children=10, num_parents=10)
->>>>>>> 47014268
         plt.show()